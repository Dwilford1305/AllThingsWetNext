{
  "name": "allthingswet",
  "version": "0.1.0",
  "private": true,
  "scripts": {
    "dev": "next dev --turbopack",
    "build": "next build",
    "start": "next start",
    "lint": "next lint",
    "scrape:events": "node scripts/scrape-events.js",
    "test": "jest"
  },
  "overrides": {
    "cookie": "^0.7.0"
  },
  "dependencies": {
  "@auth0/nextjs-auth0": "^2.6.0",
    "@radix-ui/react-slot": "^1.2.3",
<<<<<<< HEAD
  "@tailwindcss/postcss": "^4",
  "axios": "^1.10.0",
=======
    "axios": "^1.10.0",
    "bcryptjs": "^3.0.2",
>>>>>>> 9b603017
    "cheerio": "^1.1.0",
    "clsx": "^2.1.1",
    "framer-motion": "^12.23.0",
    "jsonwebtoken": "^9.0.2",
    "lucide-react": "^0.525.0",
    "marked": "^16.0.0",
    "mongoose": "^8.16.1",
    "next": "15.3.5",
<<<<<<< HEAD
    "node-html-parser": "^7.0.1",
    "puppeteer": "^24.11.2",
    "react": "^19.0.0",
    "react-dom": "^19.0.0",
    "react-intersection-observer": "^9.16.0",
  "tailwindcss": "^4",
    "tailwind-merge": "^3.3.1"
=======
    "nodemailer": "^7.0.5",
    "react": "^19.0.0",
    "react-dom": "^19.0.0",
    "tailwind-merge": "^3.3.1",
    "uuid": "^11.1.0",
    "zod": "^4.0.15"
>>>>>>> 9b603017
  },
  "overrides": {
    "form-data": "^4.0.4"
  },
  "devDependencies": {
    "@eslint/eslintrc": "^3",
<<<<<<< HEAD
    "@types/jest": "^29.5.14",
=======
    "@tailwindcss/postcss": "^4",
    "@types/bcryptjs": "^2.4.6",
    "@types/jsonwebtoken": "^9.0.10",
>>>>>>> 9b603017
    "@types/node": "^20.19.4",
    "@types/nodemailer": "^6.4.17",
    "@types/react": "^19",
    "@types/react-dom": "^19",
    "@types/uuid": "^10.0.0",
    "eslint": "^9",
    "eslint-config-next": "15.3.5",
    "jest": "^29.7.0",
    "ts-jest": "^29.4.1",
    "typescript": "^5"
  }
}<|MERGE_RESOLUTION|>--- conflicted
+++ resolved
@@ -11,18 +11,14 @@
     "test": "jest"
   },
   "overrides": {
-    "cookie": "^0.7.0"
+    "cookie": "^0.7.0",
+    "form-data": "^4.0.4"
   },
   "dependencies": {
-  "@auth0/nextjs-auth0": "^2.6.0",
+    "@auth0/nextjs-auth0": "^2.6.0",
     "@radix-ui/react-slot": "^1.2.3",
-<<<<<<< HEAD
-  "@tailwindcss/postcss": "^4",
-  "axios": "^1.10.0",
-=======
     "axios": "^1.10.0",
     "bcryptjs": "^3.0.2",
->>>>>>> 9b603017
     "cheerio": "^1.1.0",
     "clsx": "^2.1.1",
     "framer-motion": "^12.23.0",
@@ -31,35 +27,18 @@
     "marked": "^16.0.0",
     "mongoose": "^8.16.1",
     "next": "15.3.5",
-<<<<<<< HEAD
-    "node-html-parser": "^7.0.1",
-    "puppeteer": "^24.11.2",
-    "react": "^19.0.0",
-    "react-dom": "^19.0.0",
-    "react-intersection-observer": "^9.16.0",
-  "tailwindcss": "^4",
-    "tailwind-merge": "^3.3.1"
-=======
     "nodemailer": "^7.0.5",
     "react": "^19.0.0",
     "react-dom": "^19.0.0",
     "tailwind-merge": "^3.3.1",
     "uuid": "^11.1.0",
     "zod": "^4.0.15"
->>>>>>> 9b603017
-  },
-  "overrides": {
-    "form-data": "^4.0.4"
   },
   "devDependencies": {
     "@eslint/eslintrc": "^3",
-<<<<<<< HEAD
-    "@types/jest": "^29.5.14",
-=======
     "@tailwindcss/postcss": "^4",
     "@types/bcryptjs": "^2.4.6",
     "@types/jsonwebtoken": "^9.0.10",
->>>>>>> 9b603017
     "@types/node": "^20.19.4",
     "@types/nodemailer": "^6.4.17",
     "@types/react": "^19",
@@ -68,6 +47,7 @@
     "eslint": "^9",
     "eslint-config-next": "15.3.5",
     "jest": "^29.7.0",
+    "tailwindcss": "^4",
     "ts-jest": "^29.4.1",
     "typescript": "^5"
   }
